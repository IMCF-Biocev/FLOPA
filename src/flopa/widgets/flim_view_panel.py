# flopa/widgets/flim_view_panel.py

from qtpy.QtWidgets import QWidget, QVBoxLayout, QGroupBox, QMessageBox, QCheckBox, QGridLayout, QLabel, QSpinBox
from qtpy.QtCore import Qt, Signal, Slot
from magicgui.widgets import Container, FloatRangeSlider, ComboBox as MagicComboBox
import numpy as np
import xarray as xr
from matplotlib import cm

from flopa.io.ptuio.utils import create_FLIM_image, sum_dataset, sum_hyperstack_dict


class FlimViewPanel(QWidget):
    #view_updated = Signal(np.ndarray, np.ndarray, np.ndarray, dict)
    slice_changed = Signal(dict)

    def __init__(self, viewer):
        super().__init__()
        self.viewer = viewer
        self.full_data_package = None
        self._init_ui()

    def _init_ui(self):
        main_layout = QVBoxLayout(self)
        self.view_controls_container = QGroupBox("FLIM View Controls")
        view_layout = QVBoxLayout(self.view_controls_container)
        main_layout.addWidget(self.view_controls_container)
        main_layout.addStretch()
        self.setVisible(False)

    @Slot(xr.Dataset)
    def update_data(self, dataset: xr.Dataset):
        instrument_params = dataset.attrs.get('instrument_params', {})
        tcspc_res_ns = float(instrument_params.get("MeasDesc_Resolution", 1/1e9)) *1e9
        tcspc_res_units = 'ch' if tcspc_res_ns == 1 else 'ns'

        self.full_data_package = {}
        standard_order = ("frame", "sequence", "channel", "line", "pixel")

        if "photon_count" in dataset.data_vars:
            self.full_data_package['intensity'] = dataset.photon_count.transpose(*standard_order, missing_dims='ignore')
        if "mean_arrival_time" in dataset.data_vars:
            self.full_data_package['lifetime'] = dataset.mean_arrival_time.transpose(*standard_order, missing_dims='ignore') * tcspc_res_ns
        if "phasor_g" in dataset.data_vars:
            self.full_data_package['phasor_g'] = dataset.phasor_g.transpose(*standard_order, missing_dims='ignore')
            self.full_data_package['phasor_s'] = dataset.phasor_s.transpose(*standard_order, missing_dims='ignore')
        if "tcspc_histogram" in dataset.data_vars:
            self.full_data_package['tcspc_histogram'] = dataset.tcspc_histogram

        if not self.full_data_package:
            self.setVisible(False)
            QMessageBox.warning(self, "No Displayable Data", "The dataset contains no viewable data.")
            return



        has_intensity = 'intensity' in self.full_data_package
        has_lifetime = 'lifetime' in self.full_data_package
        if has_intensity or has_lifetime:
            self.setVisible(True)
            for layer_name in ['FLIM', 'Intensity', 'Lifetime']:
                if layer_name in self.viewer.layers:
                    self.viewer.layers.remove(layer_name)
            self._create_view_controls(has_intensity, has_lifetime, tcspc_res_units)
        else:
            self.setVisible(False)

    def _create_view_controls(self, has_intensity, has_lifetime, lifetime_units):
        source_array = self.full_data_package.get('intensity') if has_intensity else self.full_data_package.get('lifetime')
        n_frames, n_sequences, n_channels, _, _ = source_array.shape
        
        # --- Build UI ---
        final_container_widget = QWidget()
        final_layout = QVBoxLayout(final_container_widget)
        final_layout.setContentsMargins(0,0,0,0)
        
        selector_grid = QGridLayout()
        selector_grid.setColumnStretch(1, 1) 

        frame_selector = QSpinBox(); frame_selector.setRange(0, max(0, n_frames - 1))
        sequence_selector = QSpinBox(); sequence_selector.setRange(0, max(0, n_sequences - 1))
        channel_selector = QSpinBox(); channel_selector.setRange(0, max(0, n_channels - 1))

        sum_frames_check = QCheckBox("Sum"); sum_frames_check.setEnabled(n_frames > 1)
        sum_sequences_check = QCheckBox("Sum"); sum_sequences_check.setEnabled(n_sequences > 1)
        sum_channels_check = QCheckBox("Sum"); sum_channels_check.setEnabled(n_channels > 1)
        
        selector_grid.addWidget(QLabel("Frame:"), 0, 0)
        selector_grid.addWidget(frame_selector, 0, 1)
        selector_grid.addWidget(sum_frames_check, 0, 2)

        selector_grid.addWidget(QLabel("Sequence:"), 1, 0)
        selector_grid.addWidget(sequence_selector, 1, 1)
        selector_grid.addWidget(sum_sequences_check, 1, 2)

        selector_grid.addWidget(QLabel("Channel:"), 2, 0)
        selector_grid.addWidget(channel_selector, 2, 1)
        selector_grid.addWidget(sum_channels_check, 2, 2)
        
        final_layout.addLayout(selector_grid)
        
        slider_widgets = []
        if has_intensity:
            int_max = np.nanmax(self.full_data_package['intensity']); int_max = 1.0 if (np.isnan(int_max) or int_max == 0) else int_max
            int_range_slider = FloatRangeSlider(name="Intensity", min=0.0, value=(0.0, int_max / 2), max=int_max)
            slider_widgets.append(int_range_slider)

        if has_lifetime:
            lt_range_slider = FloatRangeSlider(name=f"Lifetime ({lifetime_units})", min=0.0, max=10.0, value=(0.5, 4.0))
            colormap_selector = MagicComboBox(name="Colormap", choices=["rainbow", "viridis", "plasma", "gray"], value="rainbow")
            slider_widgets.extend([lt_range_slider, colormap_selector])
        
        slider_container = Container(widgets=slider_widgets)
        final_layout.addWidget(slider_container.native)

        selectors = {
            'frame': frame_selector, 'sequence': sequence_selector, 'channel': channel_selector,
            'sum_frames': sum_frames_check, 'sum_sequences': sum_sequences_check, 'sum_channels': sum_channels_check
        }

        def _get_active_slice(full_xarray_dataarray, is_mean=False):
            if full_xarray_dataarray is None: return None
            selection_dict, dims_to_sum = {}, []
            for dim in ['frame', 'sequence', 'channel']:
                if dim in full_xarray_dataarray.dims:
                    if selectors[f'sum_{dim}s'].isChecked(): dims_to_sum.append(dim)
                    else: selection_dict[dim] = selectors[dim].value()
            active_slice = full_xarray_dataarray.isel(**selection_dict)
            if dims_to_sum:
                return active_slice.mean(dim=dims_to_sum).values if is_mean else active_slice.sum(dim=dims_to_sum).values
            return active_slice.values

        def update_view():
            frame_selector.setEnabled(not sum_frames_check.isChecked()); sequence_selector.setEnabled(not sum_sequences_check.isChecked()); channel_selector.setEnabled(not sum_channels_check.isChecked())
            final_intensity = _get_active_slice(self.full_data_package.get('intensity'))
            final_lifetime = _get_active_slice(self.full_data_package.get('lifetime'), is_mean=True)

<<<<<<< HEAD
            final_slice_package = {
                'intensity': final_intensity, 'lifetime': final_lifetime,
                'phasor_g': _get_active_slice(self.full_data_package.get('phasor_g'), is_mean=True),
                'phasor_s': _get_active_slice(self.full_data_package.get('phasor_s'), is_mean=True),
                'tcspc_histogram': self.full_data_package.get('tcspc_histogram'), # Pass the full histogram
                'selectors': selectors # Pass the current selector state
            }
            
=======
            dims_to_sum = []
            if selectors['sum_frames'].isChecked(): dims_to_sum.append('frame')
            if selectors['sum_sequences'].isChecked(): dims_to_sum.append('sequence')
            if selectors['sum_channels'].isChecked(): dims_to_sum.append('channel')

            full_data_package_sum = sum_hyperstack_dict(self.full_data_package,dims_to_sum)

            # final_intensity = self._get_active_slice(full_data_package_sum.get('intensity'), selectors)
            # final_lifetime = self._get_active_slice(full_data_package_sum.get('lifetime'), selectors)
            final_slice_package = {
                'intensity': self._get_active_slice(full_data_package_sum.get('intensity'), selectors),
                'lifetime': self._get_active_slice(full_data_package_sum.get('lifetime'), selectors),
                'phasor_g': self._get_active_slice(full_data_package_sum.get('phasor_g'), selectors),
                'phasor_s': self._get_active_slice(full_data_package_sum.get('phasor_s'), selectors),
            }                    

            final_intensity = final_slice_package['intensity']
            final_lifetime = final_slice_package['lifetime']

            # final_intensity = self._get_active_slice(self.full_data_package.get('intensity'), selectors)
            # final_lifetime = self._get_active_slice(self.full_data_package.get('lifetime'), selectors)
            
            # final_slice_package = {
            #     'intensity': final_intensity, 'lifetime': final_lifetime,
            #     'phasor_g': self._get_active_slice(self.full_data_package.get('phasor_g'), selectors),
            #     'phasor_s': self._get_active_slice(self.full_data_package.get('phasor_s'), selectors)
            # }


            slice_params = {'frame': frame_selector.value(), 'sequence': sequence_selector.value(), 'channel': channel_selector.value()}

>>>>>>> 50d809e3
            if final_intensity is not None and final_lifetime is not None:
                lt_min, lt_max = lt_range_slider.value; int_min, int_max = int_range_slider.value
                flim_rgb = create_FLIM_image(mean_photon_arrival_time=final_lifetime, intensity=final_intensity, colormap=cm.get_cmap(colormap_selector.value), lt_min=lt_min, lt_max=lt_max, int_min=int_min, int_max=int_max)
                if 'FLIM' in self.viewer.layers: self.viewer.layers['FLIM'].data = flim_rgb
                else: self.viewer.add_image(flim_rgb, name='FLIM', rgb=True)
            elif final_intensity is not None:
                int_min, int_max = int_range_slider.value
                if 'Intensity' in self.viewer.layers: self.viewer.layers['Intensity'].data = final_intensity; self.viewer.layers['Intensity'].contrast_limits = (int_min, int_max)
                else: self.viewer.add_image(final_intensity, name='Intensity', contrast_limits=(int_min, int_max))
            
            self.slice_changed.emit(final_slice_package)

        for widget in slider_widgets: widget.changed.connect(update_view)
        for widget in [frame_selector, sequence_selector, channel_selector]: widget.valueChanged.connect(update_view)
        for widget in [sum_frames_check, sum_sequences_check, sum_channels_check]: widget.toggled.connect(update_view)
        
        layout = self.view_controls_container.layout();
        while layout.count():
            child = layout.takeAt(0)
            if child.widget(): child.widget().deleteLater()
        layout.addWidget(final_container_widget)
        update_view()

        # def update_view():
        #     frame_selector.setEnabled(not sum_frames_check.isChecked())
        #     sequence_selector.setEnabled(not sum_sequences_check.isChecked())
        #     channel_selector.setEnabled(not sum_channels_check.isChecked())

        #     final_intensity = self._get_active_slice(self.full_data_package.get('intensity'), selectors)
        #     final_lifetime = self._get_active_slice(self.full_data_package.get('lifetime'), selectors)
            
        #     final_slice_package = {
        #         'intensity': final_intensity, 'lifetime': final_lifetime,
        #         'phasor_g': self._get_active_slice(self.full_data_package.get('phasor_g'), selectors),
        #         'phasor_s': self._get_active_slice(self.full_data_package.get('phasor_s'), selectors)
        #     }

        #     final_intensity = get_display_slice(self.full_data_package.get('intensity'))
        #     final_lifetime = get_display_slice(self.full_data_package.get('lifetime'), is_mean=True)    

        #     slice_params = {'frame': frame_selector.value(), 'sequence': sequence_selector.value(), 'channel': channel_selector.value()}

        #     if final_intensity is not None and final_lifetime is not None:
        #         lt_min, lt_max = lt_range_slider.value
        #         int_min, int_max = int_range_slider.value
        #         cmap_obj = cm.get_cmap(colormap_selector.value)

        #         flim_rgb = create_FLIM_image(mean_photon_arrival_time=final_lifetime, intensity=final_intensity, colormap=cmap_obj, lt_min=lt_min, lt_max=lt_max, int_min=int_min, int_max=int_max)

        #         if 'FLIM' in self.viewer.layers: self.viewer.layers['FLIM'].data = flim_rgb
        #         else: self.viewer.add_image(flim_rgb, name='FLIM', rgb=True)
        #         #self.view_updated.emit(flim_rgb, final_intensity, final_lifetime, slice_params)

        #     elif final_intensity is not None:
        #         int_min, int_max = int_range_slider.value

        #         if 'Intensity' in self.viewer.layers: self.viewer.layers['Intensity'].data = final_intensity; self.viewer.layers['Intensity'].contrast_limits = (int_min, int_max)
        #         else: self.viewer.add_image(final_intensity, name='Intensity', contrast_limits=(int_min, int_max))

        #     elif final_lifetime is not None:
        #         lt_min, lt_max = lt_range_slider.value
        #         cmap_name = colormap_selector.value
        #         layer_name = 'Lifetime'
                
        #         if layer_name in self.viewer.layers: self.viewer.layers[layer_name].data = final_lifetime; self.viewer.layers[layer_name].contrast_limits = (lt_min, lt_max); self.viewer.layers[layer_name].colormap = cmap_name
        #         else: self.viewer.add_image(final_lifetime, name=layer_name, contrast_limits=(lt_min, lt_max), colormap=cmap_name)

        #     #self.slice_changed.emit(final_slice_package)
        #     self.slice_changed.emit(self.selectors)

        # # --- Connect all controls to the update function ---
        # for widget in slider_widgets:
        #     widget.changed.connect(update_view)

        # frame_selector.valueChanged.connect(update_view)
        # sequence_selector.valueChanged.connect(update_view)
        # channel_selector.valueChanged.connect(update_view)
        # sum_frames_check.toggled.connect(update_view)
        # sum_sequences_check.toggled.connect(update_view)
        # sum_channels_check.toggled.connect(update_view)
        
        # # --- Finalize the layout ---
        # layout = self.view_controls_container.layout()
        # while layout.count():
        #     child = layout.takeAt(0)
        #     if child.widget(): child.widget().deleteLater()
        
        # layout.addWidget(final_container_widget)
        # update_view()


    # def _get_active_slice(self, full_xarray_dataarray, selectors):
    #     if full_xarray_dataarray is None: return None

    #     selection_dict = {}
    #     if not selectors['sum_frames'].isChecked():
    #         selection_dict['frame'] = selectors['frame'].value()
    #     if not selectors['sum_sequences'].isChecked():
    #         selection_dict['sequence'] = selectors['sequence'].value()
    #     if not selectors['sum_channels'].isChecked():
    #         selection_dict['channel'] = selectors['channel'].value()
            
    #     dims_to_sum = []
    #     if selectors['sum_frames'].isChecked(): dims_to_sum.append('frame')
    #     if selectors['sum_sequences'].isChecked(): dims_to_sum.append('sequence')
    #     if selectors['sum_channels'].isChecked(): dims_to_sum.append('channel')
            
    #     active_slice = full_xarray_dataarray.isel(**selection_dict)
        
<<<<<<< HEAD
    #     if dims_to_sum: # later use fun from Dalibor
    #         if full_xarray_dataarray.name in ['mean_arrival_time', 'phasor_g', 'phasor_s']:
    #             final_slice = active_slice.mean(dim=dims_to_sum) # to be weighted mean
    #         else: # For photon_count
    #             final_slice = active_slice.sum(dim=dims_to_sum)
    #     else:
    #         final_slice = active_slice

    #     return final_slice.values
=======
        # if dims_to_sum: # later use fun from Dalibor
        #     if full_xarray_dataarray.name in ['mean_arrival_time', 'phasor_g', 'phasor_s']:
        #         final_slice = active_slice.mean(dim=dims_to_sum) # to be weighted mean
        #     else: # For photon_count
        #         final_slice = active_slice.sum(dim=dims_to_sum)
        # else:
        #     final_slice = active_slice

        # if dims_to_sum:
        #     final_slice = sum_dataset(active_slice,dims_to_sum)
        # else:
        #     final_slice = active_slice
        final_slice = active_slice

        return final_slice.values
>>>>>>> 50d809e3
<|MERGE_RESOLUTION|>--- conflicted
+++ resolved
@@ -1,315 +1,221 @@
 # flopa/widgets/flim_view_panel.py
 
-from qtpy.QtWidgets import QWidget, QVBoxLayout, QGroupBox, QMessageBox, QCheckBox, QGridLayout, QLabel, QSpinBox
-from qtpy.QtCore import Qt, Signal, Slot
-from magicgui.widgets import Container, FloatRangeSlider, ComboBox as MagicComboBox
+from qtpy.QtWidgets import (
+    QWidget, QVBoxLayout, QGroupBox, QMessageBox, QCheckBox, QHBoxLayout, 
+    QGridLayout, QLabel, QSpinBox, QFormLayout
+)
+from qtpy.QtCore import Signal, Slot
+from magicgui.widgets import ComboBox as MagicComboBox
 import numpy as np
 import xarray as xr
 from matplotlib import cm
-
-from flopa.io.ptuio.utils import create_FLIM_image, sum_dataset, sum_hyperstack_dict
-
+import traceback
+
+from flopa.io.ptuio.utils import create_FLIM_image, sum_dataset
+from .histogram_slider import HistogramSlider
 
 class FlimViewPanel(QWidget):
-    #view_updated = Signal(np.ndarray, np.ndarray, np.ndarray, dict)
     slice_changed = Signal(dict)
 
     def __init__(self, viewer):
         super().__init__()
         self.viewer = viewer
-        self.full_data_package = None
+        self.dataset = None; self.selectors = {}
+        self._cached_intensity = None; self._cached_lifetime = None
         self._init_ui()
 
     def _init_ui(self):
-        main_layout = QVBoxLayout(self)
-        self.view_controls_container = QGroupBox("FLIM View Controls")
-        view_layout = QVBoxLayout(self.view_controls_container)
-        main_layout.addWidget(self.view_controls_container)
-        main_layout.addStretch()
-        self.setVisible(False)
+        main_layout = QVBoxLayout(self); self.view_controls_container = QGroupBox("FLIM View Controls")
+        self.view_controls_container.setFixedHeight(175)
+        self.view_layout = QVBoxLayout(self.view_controls_container); main_layout.addWidget(self.view_controls_container)
+        main_layout.addStretch(); self.setVisible(False)
 
     @Slot(xr.Dataset)
     def update_data(self, dataset: xr.Dataset):
-        instrument_params = dataset.attrs.get('instrument_params', {})
-        tcspc_res_ns = float(instrument_params.get("MeasDesc_Resolution", 1/1e9)) *1e9
-        tcspc_res_units = 'ch' if tcspc_res_ns == 1 else 'ns'
-
-        self.full_data_package = {}
-        standard_order = ("frame", "sequence", "channel", "line", "pixel")
-
-        if "photon_count" in dataset.data_vars:
-            self.full_data_package['intensity'] = dataset.photon_count.transpose(*standard_order, missing_dims='ignore')
-        if "mean_arrival_time" in dataset.data_vars:
-            self.full_data_package['lifetime'] = dataset.mean_arrival_time.transpose(*standard_order, missing_dims='ignore') * tcspc_res_ns
-        if "phasor_g" in dataset.data_vars:
-            self.full_data_package['phasor_g'] = dataset.phasor_g.transpose(*standard_order, missing_dims='ignore')
-            self.full_data_package['phasor_s'] = dataset.phasor_s.transpose(*standard_order, missing_dims='ignore')
-        if "tcspc_histogram" in dataset.data_vars:
-            self.full_data_package['tcspc_histogram'] = dataset.tcspc_histogram
-
-        if not self.full_data_package:
-            self.setVisible(False)
-            QMessageBox.warning(self, "No Displayable Data", "The dataset contains no viewable data.")
-            return
-
-
-
-        has_intensity = 'intensity' in self.full_data_package
-        has_lifetime = 'lifetime' in self.full_data_package
-        if has_intensity or has_lifetime:
-            self.setVisible(True)
-            for layer_name in ['FLIM', 'Intensity', 'Lifetime']:
-                if layer_name in self.viewer.layers:
-                    self.viewer.layers.remove(layer_name)
-            self._create_view_controls(has_intensity, has_lifetime, tcspc_res_units)
-        else:
-            self.setVisible(False)
-
-    def _create_view_controls(self, has_intensity, has_lifetime, lifetime_units):
-        source_array = self.full_data_package.get('intensity') if has_intensity else self.full_data_package.get('lifetime')
-        n_frames, n_sequences, n_channels, _, _ = source_array.shape
-        
-        # --- Build UI ---
-        final_container_widget = QWidget()
-        final_layout = QVBoxLayout(final_container_widget)
-        final_layout.setContentsMargins(0,0,0,0)
-        
-        selector_grid = QGridLayout()
-        selector_grid.setColumnStretch(1, 1) 
-
+        """Receives the full dataset and rebuilds the control UI."""
+        self.dataset = dataset
+        has_intensity = "photon_count" in self.dataset.data_vars
+        has_lifetime = "mean_arrival_time" in self.dataset.data_vars
+        if not has_intensity and not has_lifetime: self.setVisible(False); return
+        self.setVisible(True)
+        self._create_view_controls(has_intensity, has_lifetime)
+
+    def _create_view_controls(self, has_intensity, has_lifetime):
+        while self.view_layout.count():
+            child = self.view_layout.takeAt(0)
+            if child.widget(): child.widget().deleteLater()
+
+        n_frames = self.dataset.sizes.get('frame', 1); n_sequences = self.dataset.sizes.get('sequence', 1); n_channels = self.dataset.sizes.get('channel', 1)
+        grid_layout = QGridLayout(); self.view_layout.addLayout(grid_layout)
+        slice_group = QGroupBox(""); slice_layout = QFormLayout(slice_group)
         frame_selector = QSpinBox(); frame_selector.setRange(0, max(0, n_frames - 1))
+        sum_frames_check = QCheckBox("Sum All"); sum_frames_check.setEnabled(n_frames > 1)
+        hbox_f = QHBoxLayout(); hbox_f.addWidget(frame_selector); hbox_f.addWidget(sum_frames_check); slice_layout.addRow("Frame:", hbox_f)
         sequence_selector = QSpinBox(); sequence_selector.setRange(0, max(0, n_sequences - 1))
+        sum_sequences_check = QCheckBox("Sum All"); sum_sequences_check.setEnabled(n_sequences > 1)
+        hbox_s = QHBoxLayout(); hbox_s.addWidget(sequence_selector); hbox_s.addWidget(sum_sequences_check); slice_layout.addRow("Sequence:", hbox_s)
         channel_selector = QSpinBox(); channel_selector.setRange(0, max(0, n_channels - 1))
-
-        sum_frames_check = QCheckBox("Sum"); sum_frames_check.setEnabled(n_frames > 1)
-        sum_sequences_check = QCheckBox("Sum"); sum_sequences_check.setEnabled(n_sequences > 1)
-        sum_channels_check = QCheckBox("Sum"); sum_channels_check.setEnabled(n_channels > 1)
-        
-        selector_grid.addWidget(QLabel("Frame:"), 0, 0)
-        selector_grid.addWidget(frame_selector, 0, 1)
-        selector_grid.addWidget(sum_frames_check, 0, 2)
-
-        selector_grid.addWidget(QLabel("Sequence:"), 1, 0)
-        selector_grid.addWidget(sequence_selector, 1, 1)
-        selector_grid.addWidget(sum_sequences_check, 1, 2)
-
-        selector_grid.addWidget(QLabel("Channel:"), 2, 0)
-        selector_grid.addWidget(channel_selector, 2, 1)
-        selector_grid.addWidget(sum_channels_check, 2, 2)
-        
-        final_layout.addLayout(selector_grid)
-        
-        slider_widgets = []
-        if has_intensity:
-            int_max = np.nanmax(self.full_data_package['intensity']); int_max = 1.0 if (np.isnan(int_max) or int_max == 0) else int_max
-            int_range_slider = FloatRangeSlider(name="Intensity", min=0.0, value=(0.0, int_max / 2), max=int_max)
-            slider_widgets.append(int_range_slider)
-
+        sum_channels_check = QCheckBox("Sum All"); sum_channels_check.setEnabled(n_channels > 1)
+        hbox_c = QHBoxLayout(); hbox_c.addWidget(channel_selector); hbox_c.addWidget(sum_channels_check); slice_layout.addRow("Detector:", hbox_c)
+        # grid_layout.addWidget(slice_group, 0, 0)
+
+        # intensity_group = QGroupBox("Intensity"); intensity_layout = QVBoxLayout(intensity_group)
+        # self.intensity_slider = HistogramSlider(name="Intensity")
+        # self.int_colormap_combo = MagicComboBox(name="Colormap", choices=["gray", "viridis", "magma"])
+        # intensity_layout.addWidget(self.intensity_slider); intensity_layout.addWidget(self.int_colormap_combo.native)
+        # grid_layout.addWidget(intensity_group, 0, 1)
+
+        # lifetime_group = QGroupBox("Lifetime"); lifetime_layout = QVBoxLayout(lifetime_group)
+        # self.lifetime_slider = HistogramSlider(name="Lifetime (ns)")
+        # self.lt_colormap_combo = MagicComboBox(name="Colormap", choices=["rainbow", "hsv", "viridis"])
+        # lifetime_layout.addWidget(self.lifetime_slider); lifetime_layout.addWidget(self.lt_colormap_combo.native)
+        # grid_layout.addWidget(lifetime_group, 0, 2)
+        
+        # --- Column 1: Slicing Controls (Unchanged) ---
+        # ... (Your code to create slice_group is the same) ...
+        grid_layout.addWidget(slice_group, 0, 0)
+
+        # --- Column 2: Intensity Controls (New Nested Layout) ---
+        intensity_group = QGroupBox("Intensity"); intensity_layout = QVBoxLayout(intensity_group)
+        self.intensity_slider = HistogramSlider() # Name is now from the GroupBox title
+        int_colormap_choices = ["Hide", "gray", "viridis", "magma"]
+        self.int_colormap_combo = MagicComboBox(label="Colormap", choices=int_colormap_choices, value="gray")
+
+        # Create a horizontal layout to hold the slider and its colormap
+        int_hbox = QHBoxLayout()
+        int_hbox.addWidget(self.intensity_slider)
+        int_hbox.addWidget(self.int_colormap_combo.native)
+        intensity_layout.addLayout(int_hbox)
+        grid_layout.addWidget(intensity_group, 0, 1)
+
+        # --- Column 3: Lifetime Controls (New Nested Layout) ---
+        lifetime_group = QGroupBox("Lifetime")
+        lifetime_layout = QVBoxLayout(lifetime_group)
+        self.lifetime_slider = HistogramSlider() # Name is now from the GroupBox title
+        
+        # Add a "Hide" option to the lifetime colormap
+        lt_colormap_choices = ["Hide", "rainbow", "hsv", "viridis"]
+        self.lt_colormap_combo = MagicComboBox(label="Colormap", choices=lt_colormap_choices, value="rainbow")
+        
+        lt_hbox = QHBoxLayout()
+        lt_hbox.addWidget(self.lifetime_slider)
+        lt_hbox.addWidget(self.lt_colormap_combo.native)
+        lifetime_layout.addLayout(lt_hbox)
+        grid_layout.addWidget(lifetime_group, 0, 2)
+        
+        intensity_group.setEnabled(has_intensity)
+        lifetime_group.setEnabled(has_lifetime)
+
+        self.selectors = {'frame': frame_selector, 'sequence': sequence_selector, 'channel': channel_selector, 'sum_frames': sum_frames_check, 'sum_sequences': sum_sequences_check, 'sum_channels': sum_channels_check}
+
+        def update_data_slice():
+            """SLOWER function: Re-slices/sums data and updates histograms."""
+            try:
+                selection_dict, dims_to_sum = {}, []
+                for dim in ['frame', 'sequence', 'channel']:
+                    if dim in self.dataset.dims and self.selectors[f'sum_{dim}s'].isChecked(): dims_to_sum.append(dim)
+                    elif dim in self.dataset.dims: selection_dict[dim] = self.selectors[dim].value()
+                
+                sliced_ds = self.dataset.isel(**selection_dict)
+                final_ds = sum_dataset(sliced_ds, dims_to_sum) if dims_to_sum else sliced_ds
+                
+                self._cached_intensity = np.atleast_2d(final_ds.photon_count.values.squeeze()) if "photon_count" in final_ds else None
+                self._cached_lifetime = np.atleast_2d(final_ds.mean_arrival_time.values.squeeze()) if "mean_arrival_time" in final_ds else None
+
+                # Remove all old layers before adding new ones
+                for layer_name in ['FLIM', 'Intensity', 'Lifetime (ns)']:
+                    if layer_name in self.viewer.layers: self.viewer.layers.remove(layer_name)
+
+                # Add the initial layers
+                if self._cached_intensity is not None: self.intensity_slider.update_data(self._cached_intensity)
+                if self._cached_lifetime is not None: self.lifetime_slider.update_data(self._cached_lifetime)
+            
+                update_display(create_new_layers=True) # Force creation of new layers
+                self.slice_changed.emit(self.selectors)
+            except Exception: traceback.print_exc()
+
+        def update_display(create_new_layers=False):
+            """FAST function: Updates napari layer properties without re-adding."""
+            try:
+                final_intensity = self._cached_intensity 
+                final_lifetime = self._cached_lifetime
+
+                show_intensity = self.int_colormap_combo.value != "Hide"
+                show_lifetime = self.lt_colormap_combo.value != "Hide"
+
+                is_flim_mode = has_intensity and has_lifetime and show_intensity and show_lifetime
+                is_intensity_mode = has_intensity and show_intensity and not is_flim_mode
+                is_lifetime_mode = has_lifetime and show_lifetime and not is_flim_mode
+
+                if 'FLIM' in self.viewer.layers:
+                    self.viewer.layers['FLIM'].visible = is_flim_mode
+                if 'Intensity' in self.viewer.layers:
+                    self.viewer.layers['Intensity'].visible = is_intensity_mode
+                if 'Lifetime (ns)' in self.viewer.layers:
+                    self.viewer.layers['Lifetime (ns)'].visible = is_lifetime_mode
+
+                # Logic for full FLIM RGB image
+                if is_flim_mode:
+                    lt_min, lt_max = self.lifetime_slider.slider.value
+                    int_min, int_max = self.intensity_slider.slider.value
+                    lt_cmap_name = self.lt_colormap_combo.value if self.lt_colormap_combo.value != "Hide" else "rainbow"
+                    flim_rgb = create_FLIM_image(mean_photon_arrival_time=final_lifetime, intensity=final_intensity, colormap=cm.get_cmap(self.lt_colormap_combo.value), lt_min=lt_min, lt_max=lt_max, int_min=int_min, int_max=int_max)
+                    
+                    if 'FLIM' in self.viewer.layers:
+                        self.viewer.layers['FLIM'].data = flim_rgb # Fast data update
+                    elif create_new_layers:
+                        self.viewer.add_image(flim_rgb, name='FLIM', rgb=True)
+
+                # Logic for Intensity-only image
+                elif is_intensity_mode:
+                    int_min, int_max = self.intensity_slider.slider.value
+                    cmap_name = self.int_colormap_combo.value if self.int_colormap_combo.value != "Hide" else "gray"
+                    if 'Intensity' in self.viewer.layers:
+                        # VERY FAST: Only update properties, not data
+                        self.viewer.layers['Intensity'].contrast_limits = (int_min, int_max)
+                        self.viewer.layers['Intensity'].colormap = cmap_name
+                    elif create_new_layers:
+                        self.viewer.add_image(final_intensity, name='Intensity', contrast_limits=(int_min, int_max), colormap=cmap_name)
+                elif is_lifetime_mode:
+                    lt_min, lt_max = self.lifetime_slider.slider.value
+                    cmap_name = self.lt_colormap_combo.value if self.lt_colormap_combo.value != "Hide" else "rainbow"
+                    if 'Lifetime (ns)' in self.viewer.layers:
+                        # Fast property updates
+                        self.viewer.layers['Lifetime (ns)'].contrast_limits = (lt_min, lt_max)
+                        self.viewer.layers['Lifetime (ns)'].colormap = cmap_name
+                    elif create_new_layers:
+                        self.viewer.add_image(final_lifetime, name='Lifetime (ns)', contrast_limits=(lt_min, lt_max), colormap=self.lt_colormap_combo.value)
+            except Exception: traceback.print_exc()
+        
+        def update_colormaps():
+            """Updates the histogram backgrounds and napari view."""
+            if has_intensity:
+                cmap_name = self.int_colormap_combo.value
+                # Only try to get a colormap if it's not "Hide"
+                if cmap_name != "Hide":
+                    self.intensity_slider.set_colormap(cm.get_cmap(cmap_name))
+            
+            if has_lifetime:
+                cmap_name = self.lt_colormap_combo.value
+                if cmap_name != "Hide":
+                    self.lifetime_slider.set_colormap(cm.get_cmap(cmap_name))
+            
+            # This call is needed to update the napari layer if a colormap changes
+            update_display()
+
+        # --- Corrected Wiring ---
+        for selector in [frame_selector, sequence_selector, channel_selector]:
+            selector.valueChanged.connect(update_data_slice)
+        for checkbox in [sum_frames_check, sum_sequences_check, sum_channels_check]:
+            checkbox.toggled.connect(update_data_slice)
+            
+        self.intensity_slider.slider.changed.connect(update_display)
         if has_lifetime:
-            lt_range_slider = FloatRangeSlider(name=f"Lifetime ({lifetime_units})", min=0.0, max=10.0, value=(0.5, 4.0))
-            colormap_selector = MagicComboBox(name="Colormap", choices=["rainbow", "viridis", "plasma", "gray"], value="rainbow")
-            slider_widgets.extend([lt_range_slider, colormap_selector])
-        
-        slider_container = Container(widgets=slider_widgets)
-        final_layout.addWidget(slider_container.native)
-
-        selectors = {
-            'frame': frame_selector, 'sequence': sequence_selector, 'channel': channel_selector,
-            'sum_frames': sum_frames_check, 'sum_sequences': sum_sequences_check, 'sum_channels': sum_channels_check
-        }
-
-        def _get_active_slice(full_xarray_dataarray, is_mean=False):
-            if full_xarray_dataarray is None: return None
-            selection_dict, dims_to_sum = {}, []
-            for dim in ['frame', 'sequence', 'channel']:
-                if dim in full_xarray_dataarray.dims:
-                    if selectors[f'sum_{dim}s'].isChecked(): dims_to_sum.append(dim)
-                    else: selection_dict[dim] = selectors[dim].value()
-            active_slice = full_xarray_dataarray.isel(**selection_dict)
-            if dims_to_sum:
-                return active_slice.mean(dim=dims_to_sum).values if is_mean else active_slice.sum(dim=dims_to_sum).values
-            return active_slice.values
-
-        def update_view():
-            frame_selector.setEnabled(not sum_frames_check.isChecked()); sequence_selector.setEnabled(not sum_sequences_check.isChecked()); channel_selector.setEnabled(not sum_channels_check.isChecked())
-            final_intensity = _get_active_slice(self.full_data_package.get('intensity'))
-            final_lifetime = _get_active_slice(self.full_data_package.get('lifetime'), is_mean=True)
-
-<<<<<<< HEAD
-            final_slice_package = {
-                'intensity': final_intensity, 'lifetime': final_lifetime,
-                'phasor_g': _get_active_slice(self.full_data_package.get('phasor_g'), is_mean=True),
-                'phasor_s': _get_active_slice(self.full_data_package.get('phasor_s'), is_mean=True),
-                'tcspc_histogram': self.full_data_package.get('tcspc_histogram'), # Pass the full histogram
-                'selectors': selectors # Pass the current selector state
-            }
-            
-=======
-            dims_to_sum = []
-            if selectors['sum_frames'].isChecked(): dims_to_sum.append('frame')
-            if selectors['sum_sequences'].isChecked(): dims_to_sum.append('sequence')
-            if selectors['sum_channels'].isChecked(): dims_to_sum.append('channel')
-
-            full_data_package_sum = sum_hyperstack_dict(self.full_data_package,dims_to_sum)
-
-            # final_intensity = self._get_active_slice(full_data_package_sum.get('intensity'), selectors)
-            # final_lifetime = self._get_active_slice(full_data_package_sum.get('lifetime'), selectors)
-            final_slice_package = {
-                'intensity': self._get_active_slice(full_data_package_sum.get('intensity'), selectors),
-                'lifetime': self._get_active_slice(full_data_package_sum.get('lifetime'), selectors),
-                'phasor_g': self._get_active_slice(full_data_package_sum.get('phasor_g'), selectors),
-                'phasor_s': self._get_active_slice(full_data_package_sum.get('phasor_s'), selectors),
-            }                    
-
-            final_intensity = final_slice_package['intensity']
-            final_lifetime = final_slice_package['lifetime']
-
-            # final_intensity = self._get_active_slice(self.full_data_package.get('intensity'), selectors)
-            # final_lifetime = self._get_active_slice(self.full_data_package.get('lifetime'), selectors)
-            
-            # final_slice_package = {
-            #     'intensity': final_intensity, 'lifetime': final_lifetime,
-            #     'phasor_g': self._get_active_slice(self.full_data_package.get('phasor_g'), selectors),
-            #     'phasor_s': self._get_active_slice(self.full_data_package.get('phasor_s'), selectors)
-            # }
-
-
-            slice_params = {'frame': frame_selector.value(), 'sequence': sequence_selector.value(), 'channel': channel_selector.value()}
-
->>>>>>> 50d809e3
-            if final_intensity is not None and final_lifetime is not None:
-                lt_min, lt_max = lt_range_slider.value; int_min, int_max = int_range_slider.value
-                flim_rgb = create_FLIM_image(mean_photon_arrival_time=final_lifetime, intensity=final_intensity, colormap=cm.get_cmap(colormap_selector.value), lt_min=lt_min, lt_max=lt_max, int_min=int_min, int_max=int_max)
-                if 'FLIM' in self.viewer.layers: self.viewer.layers['FLIM'].data = flim_rgb
-                else: self.viewer.add_image(flim_rgb, name='FLIM', rgb=True)
-            elif final_intensity is not None:
-                int_min, int_max = int_range_slider.value
-                if 'Intensity' in self.viewer.layers: self.viewer.layers['Intensity'].data = final_intensity; self.viewer.layers['Intensity'].contrast_limits = (int_min, int_max)
-                else: self.viewer.add_image(final_intensity, name='Intensity', contrast_limits=(int_min, int_max))
-            
-            self.slice_changed.emit(final_slice_package)
-
-        for widget in slider_widgets: widget.changed.connect(update_view)
-        for widget in [frame_selector, sequence_selector, channel_selector]: widget.valueChanged.connect(update_view)
-        for widget in [sum_frames_check, sum_sequences_check, sum_channels_check]: widget.toggled.connect(update_view)
-        
-        layout = self.view_controls_container.layout();
-        while layout.count():
-            child = layout.takeAt(0)
-            if child.widget(): child.widget().deleteLater()
-        layout.addWidget(final_container_widget)
-        update_view()
-
-        # def update_view():
-        #     frame_selector.setEnabled(not sum_frames_check.isChecked())
-        #     sequence_selector.setEnabled(not sum_sequences_check.isChecked())
-        #     channel_selector.setEnabled(not sum_channels_check.isChecked())
-
-        #     final_intensity = self._get_active_slice(self.full_data_package.get('intensity'), selectors)
-        #     final_lifetime = self._get_active_slice(self.full_data_package.get('lifetime'), selectors)
-            
-        #     final_slice_package = {
-        #         'intensity': final_intensity, 'lifetime': final_lifetime,
-        #         'phasor_g': self._get_active_slice(self.full_data_package.get('phasor_g'), selectors),
-        #         'phasor_s': self._get_active_slice(self.full_data_package.get('phasor_s'), selectors)
-        #     }
-
-        #     final_intensity = get_display_slice(self.full_data_package.get('intensity'))
-        #     final_lifetime = get_display_slice(self.full_data_package.get('lifetime'), is_mean=True)    
-
-        #     slice_params = {'frame': frame_selector.value(), 'sequence': sequence_selector.value(), 'channel': channel_selector.value()}
-
-        #     if final_intensity is not None and final_lifetime is not None:
-        #         lt_min, lt_max = lt_range_slider.value
-        #         int_min, int_max = int_range_slider.value
-        #         cmap_obj = cm.get_cmap(colormap_selector.value)
-
-        #         flim_rgb = create_FLIM_image(mean_photon_arrival_time=final_lifetime, intensity=final_intensity, colormap=cmap_obj, lt_min=lt_min, lt_max=lt_max, int_min=int_min, int_max=int_max)
-
-        #         if 'FLIM' in self.viewer.layers: self.viewer.layers['FLIM'].data = flim_rgb
-        #         else: self.viewer.add_image(flim_rgb, name='FLIM', rgb=True)
-        #         #self.view_updated.emit(flim_rgb, final_intensity, final_lifetime, slice_params)
-
-        #     elif final_intensity is not None:
-        #         int_min, int_max = int_range_slider.value
-
-        #         if 'Intensity' in self.viewer.layers: self.viewer.layers['Intensity'].data = final_intensity; self.viewer.layers['Intensity'].contrast_limits = (int_min, int_max)
-        #         else: self.viewer.add_image(final_intensity, name='Intensity', contrast_limits=(int_min, int_max))
-
-        #     elif final_lifetime is not None:
-        #         lt_min, lt_max = lt_range_slider.value
-        #         cmap_name = colormap_selector.value
-        #         layer_name = 'Lifetime'
-                
-        #         if layer_name in self.viewer.layers: self.viewer.layers[layer_name].data = final_lifetime; self.viewer.layers[layer_name].contrast_limits = (lt_min, lt_max); self.viewer.layers[layer_name].colormap = cmap_name
-        #         else: self.viewer.add_image(final_lifetime, name=layer_name, contrast_limits=(lt_min, lt_max), colormap=cmap_name)
-
-        #     #self.slice_changed.emit(final_slice_package)
-        #     self.slice_changed.emit(self.selectors)
-
-        # # --- Connect all controls to the update function ---
-        # for widget in slider_widgets:
-        #     widget.changed.connect(update_view)
-
-        # frame_selector.valueChanged.connect(update_view)
-        # sequence_selector.valueChanged.connect(update_view)
-        # channel_selector.valueChanged.connect(update_view)
-        # sum_frames_check.toggled.connect(update_view)
-        # sum_sequences_check.toggled.connect(update_view)
-        # sum_channels_check.toggled.connect(update_view)
-        
-        # # --- Finalize the layout ---
-        # layout = self.view_controls_container.layout()
-        # while layout.count():
-        #     child = layout.takeAt(0)
-        #     if child.widget(): child.widget().deleteLater()
-        
-        # layout.addWidget(final_container_widget)
-        # update_view()
-
-
-    # def _get_active_slice(self, full_xarray_dataarray, selectors):
-    #     if full_xarray_dataarray is None: return None
-
-    #     selection_dict = {}
-    #     if not selectors['sum_frames'].isChecked():
-    #         selection_dict['frame'] = selectors['frame'].value()
-    #     if not selectors['sum_sequences'].isChecked():
-    #         selection_dict['sequence'] = selectors['sequence'].value()
-    #     if not selectors['sum_channels'].isChecked():
-    #         selection_dict['channel'] = selectors['channel'].value()
-            
-    #     dims_to_sum = []
-    #     if selectors['sum_frames'].isChecked(): dims_to_sum.append('frame')
-    #     if selectors['sum_sequences'].isChecked(): dims_to_sum.append('sequence')
-    #     if selectors['sum_channels'].isChecked(): dims_to_sum.append('channel')
-            
-    #     active_slice = full_xarray_dataarray.isel(**selection_dict)
-        
-<<<<<<< HEAD
-    #     if dims_to_sum: # later use fun from Dalibor
-    #         if full_xarray_dataarray.name in ['mean_arrival_time', 'phasor_g', 'phasor_s']:
-    #             final_slice = active_slice.mean(dim=dims_to_sum) # to be weighted mean
-    #         else: # For photon_count
-    #             final_slice = active_slice.sum(dim=dims_to_sum)
-    #     else:
-    #         final_slice = active_slice
-
-    #     return final_slice.values
-=======
-        # if dims_to_sum: # later use fun from Dalibor
-        #     if full_xarray_dataarray.name in ['mean_arrival_time', 'phasor_g', 'phasor_s']:
-        #         final_slice = active_slice.mean(dim=dims_to_sum) # to be weighted mean
-        #     else: # For photon_count
-        #         final_slice = active_slice.sum(dim=dims_to_sum)
-        # else:
-        #     final_slice = active_slice
-
-        # if dims_to_sum:
-        #     final_slice = sum_dataset(active_slice,dims_to_sum)
-        # else:
-        #     final_slice = active_slice
-        final_slice = active_slice
-
-        return final_slice.values
->>>>>>> 50d809e3
+            self.lifetime_slider.slider.changed.connect(update_display)
+        
+        self.int_colormap_combo.changed.connect(update_colormaps)
+        if has_lifetime:
+            self.lt_colormap_combo.changed.connect(update_colormaps)
+        
+        update_data_slice() # Initial call to create layers and set data
+        update_colormaps()